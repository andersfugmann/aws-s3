--- conflicted
+++ resolved
@@ -2,15 +2,11 @@
 
 [ ] Support bigstring (zero copy)
 
-<<<<<<< HEAD
 4.6.0: Unreleased
 [x]: Added Backblaze vendor region (thanks @roddyyaga)
 [ ]: Add support for fetching credentials from environment
 [ ]: Support session tokens
-=======
-5.5.2:
 [x]: Use xmlm instead of xml_light
->>>>>>> fc527698
 
 4.5.1: Released 2020-03-31
 [x]: Allow compilation with core/async 0.13
