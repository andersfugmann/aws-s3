--- conflicted
+++ resolved
@@ -10,18 +10,12 @@
   matrix:
   - PACKAGE="aws-s3"                                          OCAML_VERSION=4.05
   - PACKAGE="aws-s3-lwt"       PINS="aws-s3:. aws-s3-lwt:."   OCAML_VERSION=4.05
-<<<<<<< HEAD
-  - PACKAGE="aws-s3"                                          OCAML_VERSION=4.11
-  - PACKAGE="aws-s3-async"     PINS="aws-s3:. aws-s3-async:." OCAML_VERSION=4.11
-  - PACKAGE="aws-s3-lwt"       PINS="aws-s3:. aws-s3-lwt:."   OCAML_VERSION=4.11
-=======
-  - PACKAGE="aws-s3-async"     PINS="aws-s3:. aws-s3-async:." OCAML_VERSION=4.08
+  - PACKAGE="aws-s3-async"     PINS="aws-s3:. aws-s3-async:." OCAML_VERSION=4.05
+
   - PACKAGE="aws-s3"                                          OCAML_VERSION=4.10
   - PACKAGE="aws-s3-lwt"       PINS="aws-s3:. aws-s3-lwt:."   OCAML_VERSION=4.10
   - PACKAGE="aws-s3-async"     PINS="aws-s3:. aws-s3-async:." OCAML_VERSION=4.10
 
->>>>>>> fc527698
-
 os:
   - linux
 #  - osx