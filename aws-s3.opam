--- conflicted
+++ resolved
@@ -21,11 +21,7 @@
   "ppx_protocol_conv_xmlm" {>= "5.0.0" & < "6.0.0"}
   "ppx_protocol_conv_json" {>= "5.0.0" & < "6.0.0"}
   "cmdliner"
-<<<<<<< HEAD
   "ppx_inline_test" {with-test}
-=======
-  "ppx_inline_test" {< "v0.15"}
->>>>>>> fc527698
   "base64" {>= "3.1.0"}
 ]
 synopsis: "Ocaml library for accessing Amazon S3"
